<<<<<<< HEAD
__version__ = "0.2.1"
=======
"""Tooling to help build data-driven DAGs"""

__version__ = "0.1.2"
>>>>>>> 90bede7f
<|MERGE_RESOLUTION|>--- conflicted
+++ resolved
@@ -1,7 +1,3 @@
-<<<<<<< HEAD
-__version__ = "0.2.1"
-=======
 """Tooling to help build data-driven DAGs"""
 
-__version__ = "0.1.2"
->>>>>>> 90bede7f
+__version__ = "0.2.1"